//! Provides functionality that allows an Amethyst game to communicate with an editor.
//!
//! [`SyncEditorSystem`] is the root system that will send your game's state data to an editor.
//! In order to visualize your game's state in an editor, you'll also need to create a
//! [`SyncComponentSystem`] or [`SyncResourceSystem`] for each component and resource that you want
//! to visualize. It is possible to automatically create these systems by creating a
//! [`SyncEditorBundle`] and registering each component and resource on it instead.
//!
//! # Example
//!
//! ```
//! extern crate amethyst;
//! extern crate amethyst_editor_sync;
//! #[macro_use]
//! extern crate serde;
//!
//! use amethyst::core::Transform;
//! use amethyst::ecs::*;
//! use amethyst::prelude::*;
//! use amethyst_editor_sync::*;
//!
//! # fn main() -> Result<(), amethyst::Error> {
//! // Specify every component that you want to view in the editor.
//! let components = type_set![MyComponent];
//! // Do the same for your resources.
//! let resources = type_set![MyResource];
//!
//! // Create a SyncEditorBundle which will create all necessary systems to send the components
//! // to the editor.
//! let editor_sync_bundle = SyncEditorBundle::new()
//!     // Register the default types from the engine.
//!     .sync_default_types()
//!     // Register the components and resources specified above.
//!     .sync_components(&components)
//!     .sync_resources(&resources);
//!
//! let game_data = GameDataBuilder::default()
//!     .with_bundle(editor_sync_bundle)?;
//! # Ok(())
//! # }
//!
//! // Make sure you enable serialization for your custom components and resources!
//! #[derive(Serialize, Deserialize)]
//! struct MyComponent {
//!     foo: usize,
//!     bar: String,
//! }
//!
//! impl Component for MyComponent {
//!     type Storage = DenseVecStorage<Self>;
//! }
//!
//! #[derive(Serialize, Deserialize)]
//! struct MyResource {
//!     baz: usize,
//! }
//! ```
//!
//! # Usage
//! First, specify the components and resources that you want to see in the editor using the
//! [`type_set!`] macro.
//! Then create a [`SyncEditorBundle`] object and register the specified components and resources
//! with `sync_components` and `sync_resources` respectively. Some of the engine-specific types can
//! be registered automatically using the `sync_default_types` method. It is also possible to
//! specify the types individually using `sync_component` and `sync_resource`, which allows changing
//! the name of the type when viewed in the editor.
//!
//! Finally, add the [`SyncEditorBundle`] that you created to the game data.

extern crate amethyst;
extern crate crossbeam_channel;
#[macro_use]
extern crate log;
#[macro_use]
extern crate serde;
extern crate serde_json;

use std::cmp::min;
use std::fmt::Write;
use std::collections::HashMap;
use std::time::*;
use amethyst::core::bundle::{Result as BundleResult, SystemBundle};
use amethyst::ecs::*;
use amethyst::shred::Resource;
use crossbeam_channel::{Receiver, Sender};
use serde::Serialize;
use serde::export::PhantomData;
use std::net::UdpSocket;

pub use editor_log::EditorLogger;
pub use ::serializable_entity::SerializableEntity;
pub use type_set::{ComponentSet, ResourceSet, TypeSet};

#[macro_use]
mod type_set;
mod editor_log;
mod serializable_entity;

const MAX_PACKET_SIZE: usize = 32 * 1024;

#[derive(Debug, Clone, Serialize, Deserialize)]
struct Message<T> {
    #[serde(rename = "type")]
    ty: &'static str,
    data: T,
}

#[derive(Debug, Clone, Default, Serialize)]
struct SerializedComponent<'a, T: 'a> {
    name: &'static str,
    data: HashMap<u32, &'a T>,
}

#[derive(Debug, Clone, Serialize)]
struct SerializedResource<'a, T: 'a> {
    name: &'static str,
    data: &'a T,
}

enum SerializedData {
    Resource(String),
    Component(String),
    Message(String),
}

/// A connection to an editor which allows sending messages via a [`SyncEditorSystem`].
///
/// Anything that needs to be able to send messages to the editor needs such a connection.
#[derive(Clone)]
pub struct EditorConnection {
    sender: Sender<SerializedData>,
}

impl EditorConnection {
    /// Construct a connection to the editor via sending messages to the [`SyncEditorSystem`].
    fn new(sender: Sender<SerializedData>) -> Self {
        Self { sender }
    }

    /// Send serialized data to the editor.
    fn send_data(&self, data: SerializedData) {
        self.sender.send(data);
    }

    /// Send an arbitrary message to the editor.
    ///
    /// Note that the message types supported by the editor may differ between implementations.
    pub fn send_message<T: Serialize>(&self, message_type: &'static str, data: T) {
        let serialize_data = Message {
            ty: message_type,
            data,
        };
        if let Ok(serialized) = serde_json::to_string(&serialize_data) {
            self.send_data(SerializedData::Message(serialized));
        } else {
            error!("Failed to serialize message");
        }
    }
}

/// Bundles all necessary systems for serializing all registered components and resources and
/// sending them to the editor.
pub struct SyncEditorBundle<T, U> where
    T: ComponentSet,
    U: ResourceSet,
<<<<<<< HEAD
 {
    components: TypeSet<T>,
    resources: TypeSet<U>,
=======
{
    send_interval: Duration,
    component_names: Vec<&'static str>,
    resource_names: Vec<&'static str>,
>>>>>>> 89a570f9
    sender: Sender<SerializedData>,
    receiver: Receiver<SerializedData>,
}

impl SyncEditorBundle<(), ()> {
    /// Construct an empty bundle.
    pub fn new() -> SyncEditorBundle<(), ()> {
        let (sender, receiver) = crossbeam_channel::unbounded();
        SyncEditorBundle {
<<<<<<< HEAD
            components: TypeSet::new(),
            resources: TypeSet::new(),
=======
            send_interval: Duration::from_millis(200),
            component_names: Vec::new(),
            resource_names: Vec::new(),
>>>>>>> 89a570f9
            sender,
            receiver,
        }
    }
}

impl<T, U> SyncEditorBundle<T, U> where
    T: ComponentSet,
    U: ResourceSet,
{
    /// Synchronize amethyst types.
    ///
    /// Currently only a small set is supported. This will be expanded in the future.
    pub fn sync_default_types(
        self
    ) -> SyncEditorBundle<(T, impl ComponentSet), (U, impl ResourceSet)> {
        use amethyst::renderer::{AmbientColor, Camera, Light};
        use amethyst::core::{GlobalTransform, Transform};

        let components = type_set![Light, Camera, Transform, GlobalTransform];
        let resources = type_set![AmbientColor];
        SyncEditorBundle {
            components: self.components.with_set(&components),
            resources: self.resources.with_set(&resources),
            sender: self.sender,
            receiver: self.receiver,
        }
    }

    /// Register a component for synchronizing with the editor. This will result in a
    /// [`SyncComponentSystem`] being added.
    pub fn sync_component<C>(self, name: &'static str) -> SyncEditorBundle<(T, (C,)), U>
    where
        C: Component + Serialize+Send,
    {
        SyncEditorBundle {
<<<<<<< HEAD
            components: self.components.with::<C>(name),
            resources: self.resources,
            sender: self.sender,
            receiver: self.receiver,
        }
    }

    /// Register a set of components for synchronizing with the editor. This will result
    /// in a [`SyncComponentSystem`] being added for each component type in the set.
    pub fn sync_components<C>(self, set: &TypeSet<C>) -> SyncEditorBundle<(T, C), U>
    where
        C: ComponentSet,
    {
        SyncEditorBundle {
            components: self.components.with_set(set),
            resources: self.resources,
=======
            send_interval: self.send_interval,
            component_names: self.component_names,
            resource_names: self.resource_names,
>>>>>>> 89a570f9
            sender: self.sender,
            receiver: self.receiver,
        }
    }

    /// Register a resource for synchronizing with the editor. This will result in a
    /// [`SyncResourceSystem`] being added.
    pub fn sync_resource<R>(self, name: &'static str) -> SyncEditorBundle<T, (U, (R,))>
    where
        R: Resource + Serialize,
    {
        SyncEditorBundle {
<<<<<<< HEAD
            components: self.components,
            resources: self.resources.with::<R>(name),
            sender: self.sender,
            receiver: self.receiver,
        }
    }

    /// Register a set of resources for synchronizing with the editor. This will result
    /// in a [`SyncResourceSystem`] being added for each resource type in the set.
    pub fn sync_resources<R>(self, set: &TypeSet<R>) -> SyncEditorBundle<T, (U, R)>
    where
        R: ResourceSet,
    {
        SyncEditorBundle {
            components: self.components,
            resources: self.resources.with_set(set),
=======
            send_interval: self.send_interval,
            component_names: self.component_names,
            resource_names: self.resource_names,
>>>>>>> 89a570f9
            sender: self.sender,
            receiver: self.receiver,
        }
    }

    /// Sets the interval at which the current game state will be sent to the editor.
    ///
    /// In order to reduce the amount of work the editor has to do to keep track of the latest
    /// game state, the rate at which the game state is sent can be reduced. This defaults to
    /// sending updated data every 200 ms. Setting this to 0 will ensure that data is sent every
    /// frame.
    ///
    /// Note that log output is sent every frame regardless of this interval, the interval only
    /// controls how often the game's state is sent.
    pub fn send_interval(mut self, send_interval: Duration) -> SyncEditorBundle<T, U> {
        self.send_interval = send_interval;
        self
    }

    /// Retrieve a connection to send messages to the editor via the [`SyncEditorSystem`].
    pub fn get_connection(&self) -> EditorConnection {
        EditorConnection::new(self.sender.clone())
    }
}

impl<'a, 'b, T, U> SystemBundle<'a, 'b> for SyncEditorBundle<T, U> where
    T: ComponentSet,
    U: ResourceSet,
{
<<<<<<< HEAD
    fn build(self, dispatcher: &mut DispatcherBuilder<'a, 'b>) -> BundleResult<()> {
        let sync_system = SyncEditorSystem::from_channel(self.sender, self.receiver);
=======
    fn build(mut self, dispatcher: &mut DispatcherBuilder<'a, 'b>) -> BundleResult<()> {
        // In order to match the order of the type list.
        self.component_names.reverse();
        self.resource_names.reverse();

        let sync_system = SyncEditorSystem::from_channel(
            self.sender,
            self.receiver,
            self.send_interval,
        );
>>>>>>> 89a570f9
        let connection = sync_system.get_connection();

        // All systems must have finished editing data before syncing can start.
        dispatcher.add_barrier();
        self.components.create_component_sync_systems(dispatcher, &connection);
        self.resources.create_resource_sync_systems(dispatcher, &connection);

        // All systems must have finished serializing before it can be send to the editor.
        dispatcher.add_barrier();
        dispatcher.add(sync_system, "", &[]);

        Ok(())
    }
}

/// A system that is in charge of coordinating a number of serialization systems and sending
/// their results to the editor.
pub struct SyncEditorSystem {
    receiver: Receiver<SerializedData>,
    sender: Sender<SerializedData>,
    socket: UdpSocket,

    send_interval: Duration,
    next_send: Instant,

    scratch_string: String,
}

impl SyncEditorSystem {
    pub fn new(send_interval: Duration) -> Self {
        let (sender, receiver) = crossbeam_channel::unbounded();
        Self::from_channel(sender, receiver, send_interval)
    }

    fn from_channel(sender: Sender<SerializedData>, receiver: Receiver<SerializedData>, send_interval: Duration) -> Self {
        let socket = UdpSocket::bind("0.0.0.0:0").expect("Failed to bind socket");
        let scratch_string = String::with_capacity(MAX_PACKET_SIZE);
        Self {
            receiver,
            sender,
            socket,

            send_interval,
            next_send: Instant::now() + send_interval,

            scratch_string,
        }
    }

    /// Retrieve a connection to the editor via this system.
    pub fn get_connection(&self) -> EditorConnection {
        EditorConnection::new(self.sender.clone())
    }
}

impl<'a> System<'a> for SyncEditorSystem {
    type SystemData = Entities<'a>;

    fn run(&mut self, entities: Self::SystemData) {
        // Determine if we should send full state data this frame.
        let now = Instant::now();
        let send_this_frame = now >= self.next_send;

        // Calculate when we should next send full state data.
        //
        // NOTE: We do `next_send += send_interval` instead of `next_send = now + send_interval`
        // to ensure that state updates happen at a consistent cadence even if there are slight
        // timing variations in when individual frames are sent.
        //
        // NOTE: We repeatedly add `send_interval` to `next_send` to ensure that the next send
        // time is after `now`. This is to avoid running into a death spiral if a frame spike
        // causes frame time to be so long that the next send time would still be in the past.
        while self.next_send < now {
            self.next_send += self.send_interval;
        }

        let mut components = Vec::new();
        let mut resources = Vec::new();
        let mut messages = Vec::new();
        while let Some(serialized) = self.receiver.try_recv() {
            match serialized {
                SerializedData::Component(c) => components.push(c),
                SerializedData::Resource(r) => resources.push(r),
                SerializedData::Message(m) => messages.push(m),
            }
        }

        let mut entity_data = Vec::<SerializableEntity>::new();
        for (entity,) in (&*entities,).join() {
            entity_data.push(entity.into());
        }
        let entity_string = serde_json::to_string(&entity_data)
            .expect("Failed to serialize entities");

        // Create the message and serialize it to JSON. If we don't need to send the full state
        // data this frame, we discard entities, components, and resources, and only send the
        // messages (e.g. log output) from the current frame.
        if send_this_frame {
            write!(
                self.scratch_string,
                r#"{{
                    "type": "message",
                    "data": {{
                        "entities": {},
                        "components": [{}],
                        "resources": [{}],
                        "messages": [{}]
                    }}
                }}"#,
                entity_string,

                // Insert a comma between components so that it's valid JSON.
                components.join(","),
                resources.join(","),
                messages.join(","),
            );
        } else {
            write!(
                self.scratch_string,
                r#"{{
                    "type": "message",
                    "data": {{
                        "messages": [{}]
                    }}
                }}"#,

                // Insert a comma between components so that it's valid JSON.
                messages.join(","),
            );
        }

        // NOTE: We need to append a page feed character after each message since that's
        // what node-ipc expects to delimit messages.
        self.scratch_string.push_str("\u{C}");

        // Send the message, breaking it up into multiple packets if the message is too large.
        let mut bytes_sent = 0;
        while bytes_sent < self.scratch_string.len() {
            let bytes_to_send = min(self.scratch_string.len() - bytes_sent, MAX_PACKET_SIZE);
            let end_offset = bytes_sent + bytes_to_send;

            // Send the JSON message.
            let bytes = self.scratch_string[bytes_sent..end_offset].as_bytes();
            self.socket.send_to(bytes, "127.0.0.1:8000").expect("Failed to send message");

            bytes_sent += bytes_to_send;
        }

        self.scratch_string.clear();
    }
}

/// A system that serializes all components of a specific type and sends them to the
/// [`SyncEditorSystem`], which will sync them with the editor.
pub struct SyncComponentSystem<T> {
    name: &'static str,
    connection: EditorConnection,
    _phantom: PhantomData<T>,
}

impl<T> SyncComponentSystem<T> {
    pub fn new(name: &'static str, connection: EditorConnection) -> Self {
        Self {
            name,
            connection,
            _phantom: PhantomData,
        }
    }
}

impl<'a, T> System<'a> for SyncComponentSystem<T> where T: Component+Serialize {
    type SystemData = (Entities<'a>, ReadStorage<'a, T>);

    fn run(&mut self, (entities, components): Self::SystemData) {
        let data = (&*entities, &components)
            .join()
            .map(|(e, c)| (e.id(), c))
            .collect();
        let serialize_data = SerializedComponent { name: self.name, data };
        if let Ok(serialized) = serde_json::to_string(&serialize_data) {
            self.connection.send_data(SerializedData::Component(serialized));
        } else {
            error!("Failed to serialize component of type {}", self.name);
        }
    }
}

/// A system that serializes a resource of a specific type and sends it to the
/// [`SyncEditorSystem`], which will sync it with the editor.
pub struct SyncResourceSystem<T> {
    name: &'static str,
    connection: EditorConnection,
    _phantom: PhantomData<T>,
}

impl<T> SyncResourceSystem<T> {
    pub fn new(name: &'static str, connection: EditorConnection) -> Self {
        Self {
            name,
            connection,
            _phantom: PhantomData,
        }
    }
}

impl<'a, T> System<'a> for SyncResourceSystem<T> where T: Resource+Serialize {
    type SystemData = Option<Read<'a, T>>;

    fn run(&mut self, resource: Self::SystemData) {
        if let Some(resource) = resource {
            let serialize_data = SerializedResource {
                name: self.name,
                data: &*resource,
            };
            if let Ok(serialized) = serde_json::to_string(&serialize_data) {
                self.connection.send_data(SerializedData::Resource(serialized));
            } else {
                warn!("Failed to serialize resource of type {}", self.name);
            }
        } else {
            warn!("Resource named {:?} wasn't registered and will not show up in the editor", self.name);
        }
    }
}<|MERGE_RESOLUTION|>--- conflicted
+++ resolved
@@ -163,16 +163,10 @@
 pub struct SyncEditorBundle<T, U> where
     T: ComponentSet,
     U: ResourceSet,
-<<<<<<< HEAD
  {
+    send_interval: Duration,
     components: TypeSet<T>,
     resources: TypeSet<U>,
-=======
-{
-    send_interval: Duration,
-    component_names: Vec<&'static str>,
-    resource_names: Vec<&'static str>,
->>>>>>> 89a570f9
     sender: Sender<SerializedData>,
     receiver: Receiver<SerializedData>,
 }
@@ -182,14 +176,9 @@
     pub fn new() -> SyncEditorBundle<(), ()> {
         let (sender, receiver) = crossbeam_channel::unbounded();
         SyncEditorBundle {
-<<<<<<< HEAD
+            send_interval: Duration::from_millis(200),
             components: TypeSet::new(),
             resources: TypeSet::new(),
-=======
-            send_interval: Duration::from_millis(200),
-            component_names: Vec::new(),
-            resource_names: Vec::new(),
->>>>>>> 89a570f9
             sender,
             receiver,
         }
@@ -226,7 +215,7 @@
         C: Component + Serialize+Send,
     {
         SyncEditorBundle {
-<<<<<<< HEAD
+            send_interval: self.send_interval,
             components: self.components.with::<C>(name),
             resources: self.resources,
             sender: self.sender,
@@ -241,13 +230,9 @@
         C: ComponentSet,
     {
         SyncEditorBundle {
+            send_interval: self.send_interval,
             components: self.components.with_set(set),
             resources: self.resources,
-=======
-            send_interval: self.send_interval,
-            component_names: self.component_names,
-            resource_names: self.resource_names,
->>>>>>> 89a570f9
             sender: self.sender,
             receiver: self.receiver,
         }
@@ -260,7 +245,7 @@
         R: Resource + Serialize,
     {
         SyncEditorBundle {
-<<<<<<< HEAD
+            send_interval: self.send_interval,
             components: self.components,
             resources: self.resources.with::<R>(name),
             sender: self.sender,
@@ -275,13 +260,9 @@
         R: ResourceSet,
     {
         SyncEditorBundle {
+            send_interval: self.send_interval,
             components: self.components,
             resources: self.resources.with_set(set),
-=======
-            send_interval: self.send_interval,
-            component_names: self.component_names,
-            resource_names: self.resource_names,
->>>>>>> 89a570f9
             sender: self.sender,
             receiver: self.receiver,
         }
@@ -311,21 +292,12 @@
     T: ComponentSet,
     U: ResourceSet,
 {
-<<<<<<< HEAD
-    fn build(self, dispatcher: &mut DispatcherBuilder<'a, 'b>) -> BundleResult<()> {
-        let sync_system = SyncEditorSystem::from_channel(self.sender, self.receiver);
-=======
-    fn build(mut self, dispatcher: &mut DispatcherBuilder<'a, 'b>) -> BundleResult<()> {
-        // In order to match the order of the type list.
-        self.component_names.reverse();
-        self.resource_names.reverse();
-
+    fn build(self, dispatcher: &mut DispatcherBuilder<'a, 'b>) -> BundleResult<()> {a
         let sync_system = SyncEditorSystem::from_channel(
             self.sender,
             self.receiver,
             self.send_interval,
         );
->>>>>>> 89a570f9
         let connection = sync_system.get_connection();
 
         // All systems must have finished editing data before syncing can start.
