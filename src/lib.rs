--- conflicted
+++ resolved
@@ -77,7 +77,6 @@
 #[macro_use]
 extern crate shred_derive;
 
-use ::write_resource::WriteResourceSystem;
 use std::cmp::min;
 use std::fmt::Write;
 use std::collections::HashMap;
@@ -104,6 +103,8 @@
 
 const MAX_PACKET_SIZE: usize = 32 * 1024;
 
+type DeserializerMap = HashMap<&'static str, Sender<serde_json::Value>>;
+
 #[derive(Debug, Clone, Serialize, Deserialize)]
 struct Message<T> {
     #[serde(rename = "type")]
@@ -256,13 +257,8 @@
     }
 
     /// Register a resource for synchronizing with the editor. This will result in a
-<<<<<<< HEAD
     /// [`ReadResourceSystem`] being added.
-    pub fn sync_resource<R>(mut self, name: &'static str) -> SyncEditorBundle<T, (R, U)>
-=======
-    /// [`SyncResourceSystem`] being added.
     pub fn sync_resource<R>(self, name: &'static str) -> SyncEditorBundle<T, (U, (R,))>
->>>>>>> 96fc7513
     where
         R: Resource + Serialize + DeserializeOwned,
     {
@@ -276,7 +272,7 @@
     }
 
     /// Register a set of resources for synchronizing with the editor. This will result
-    /// in a [`SyncResourceSystem`] being added for each resource type in the set.
+    /// in a [`ReadResourceSystem`] being added for each resource type in the set.
     pub fn sync_resources<R>(self, set: &TypeSet<R>) -> SyncEditorBundle<T, (U, R)>
     where
         R: ResourceSet,
@@ -314,17 +310,8 @@
     T: ComponentSet,
     U: ResourceSet,
 {
-<<<<<<< HEAD
-    fn build(mut self, dispatcher: &mut DispatcherBuilder<'a, 'b>) -> BundleResult<()> {
-        // In order to match the order of the type list.
-        self.component_names.reverse();
-        self.resource_names.reverse();
-
+    fn build(self, dispatcher: &mut DispatcherBuilder<'a, 'b>) -> BundleResult<()> {
         let mut sync_system = SyncEditorSystem::from_channel(
-=======
-    fn build(self, dispatcher: &mut DispatcherBuilder<'a, 'b>) -> BundleResult<()> {
-        let sync_system = SyncEditorSystem::from_channel(
->>>>>>> 96fc7513
             self.sender,
             self.receiver,
             self.send_interval,
@@ -333,21 +320,12 @@
 
         // All systems must have finished editing data before syncing can start.
         dispatcher.add_barrier();
-<<<<<<< HEAD
-        T::create_sync_systems(dispatcher, &connection, &self.component_names);
-        U::create_sync_systems(
-            dispatcher,
-            &connection,
-            &self.resource_names,
-            &mut sync_system.deserializer_map,
-        );
-=======
         self.components.create_component_sync_systems(dispatcher, &connection);
-        self.resources.create_resource_sync_systems(dispatcher, &connection);
->>>>>>> 96fc7513
+        self.resources.create_resource_read_systems(dispatcher, &connection);
 
         // All systems must have finished serializing before it can be send to the editor.
         dispatcher.add_barrier();
+        self.resources.create_resource_write_systems(dispatcher, &mut sync_system.deserializer_map);
         dispatcher.add(sync_system, "sync_editor_system", &[]);
 
         Ok(())
@@ -622,67 +600,4 @@
             warn!("Resource named {:?} wasn't registered and will not show up in the editor", self.name);
         }
     }
-<<<<<<< HEAD
-}
-
-pub trait ComponentSet {
-    fn create_sync_systems(dispatcher: &mut DispatcherBuilder, connection: &EditorConnection, names: &[&'static str]);
-}
-
-impl ComponentSet for () {
-    fn create_sync_systems(_: &mut DispatcherBuilder, _: &EditorConnection, _: &[&'static str]) { }
-}
-
-impl<A, B> ComponentSet for (A, B)
-where
-    A: Component + Serialize + Send,
-    B: ComponentSet,
-{
-    fn create_sync_systems(dispatcher: &mut DispatcherBuilder, connection: &EditorConnection, names: &[&'static str]) {
-        B::create_sync_systems(dispatcher, connection, &names[1..]);
-        dispatcher.add(SyncComponentSystem::<A>::new(names[0], connection.clone()), "", &[]);
-    }
-}
-
-pub trait ResourceSet {
-    fn create_sync_systems(
-        dispatcher: &mut DispatcherBuilder,
-        connection: &EditorConnection,
-        names: &[&'static str],
-        deserializer_map: &mut HashMap<&'static str, Sender<serde_json::Value>>,
-    );
-}
-
-impl ResourceSet for () {
-    fn create_sync_systems(
-        _: &mut DispatcherBuilder,
-        _: &EditorConnection,
-        _: &[&'static str],
-        deserializer_map: &mut HashMap<&'static str, Sender<serde_json::Value>>
-    ) { }
-}
-
-impl<A, B> ResourceSet for (A, B)
-where
-    A: Resource + Serialize + DeserializeOwned,
-    B: ResourceSet,
-{
-    fn create_sync_systems(
-        dispatcher: &mut DispatcherBuilder,
-        connection: &EditorConnection,
-        names: &[&'static str],
-        deserializer_map: &mut HashMap<&'static str, Sender<serde_json::Value>>
-    ) {
-        B::create_sync_systems(dispatcher, connection, &names[1..], deserializer_map);
-
-        // Create a system for serialing the resource data and sending it to the `SyncEditorSystem`.
-        dispatcher.add(ReadResourceSystem::<A>::new(names[0], connection.clone()), "", &[]);
-
-        // Create a deserializer system for the resource.
-        let (sender, receiver) = crossbeam_channel::unbounded();
-        deserializer_map.insert(names[0], sender);
-        dispatcher.add(WriteResourceSystem::<A>::new(receiver), "", &["sync_editor_system"]);
-    }
-=======
->>>>>>> 96fc7513
 }