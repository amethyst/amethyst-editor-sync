# Changelog
All notable changes to this project will be documented in this file.

The format is based on [Keep a Changelog](https://keepachangelog.com/en/1.0.0/),
and this project adheres to [Semantic Versioning](https://semver.org/spec/v2.0.0.html).

## [Unreleased]

<<<<<<< HEAD
### Fixed

* Readonly components require Deserialize. ([#38])

### Added

* Create and destroy entities at runtime ([#40])

[#38]: https://github.com/randomPoison/amethyst-editor-sync/issues/38
[#40]: https://github.com/randomPoison/amethyst-editor-sync/pull/40
=======
### Breaking Changes

* Updated to depend on version 0.9 of amethyst. If your project uses amethyst 0.8, you'll
  need to upgrade to amethyst 0.9 in order to use amethyst-editor-sync.
>>>>>>> 6ce8232b

## [0.3.0] - 2018-10-26

### Added

* `sync_components` and `sync_resources` methods in `SyncEditorBundle` to synchronize all types
  in a `TypeSet`. `TypeSets` can be created through the `type_set!` macro to reduce the verbosity
  of synchronizing many types. ([#19])
* `sync_default_types` method in `SyncEditorBundle` to easily synchronize some commonly used
  engine types. ([#20])
* :tada: Support for editing `Resource` values! :tada: ([#25])
* `read_resource` and `read_resources` methods in `SyncEditorBundle` to register resources that
  don't implement `DeserializeOwned`. ([#33])
* `read_component` and `read_components` methods in `SyncEditorBundle` to register components that
  don't implement `DeserializeOwned` ([#37])

### Breaking Changes

* `SyncEditorBundle` type format. If the type is explicitly given, it will need to be updated. ([#21])
* Resources registered via `SyncEditorBundle::sync_resource` must now be `DeserializeOwned` (as
  well as `Serialize`). This enables support for applying changes made in the editor. If you have
  a `Resource` that only implements `Serialize`, register it with `SyncEditorBundle::read_resource`
  instead. ([#25])
* Components registered via `SyncEditorBundle::sync_component` must now be `DeserializeOwned` (as
  well as `Serialize`). ([#37])
* `SyncResourceSystem` has been removed. If your code was directly registering the sync systems
  with your dispatcher, please update to using `SyncEditorBundle` instead. ([#25])

[#19]: https://github.com/randomPoison/amethyst-editor-sync/issues/19
[#20]: https://github.com/randomPoison/amethyst-editor-sync/issues/20
[#21]: https://github.com/randomPoison/amethyst-editor-sync/pull/21
[#25]: https://github.com/randomPoison/amethyst-editor-sync/pull/25
[#33]: https://github.com/randomPoison/amethyst-editor-sync/pull/33
[#37]: https://github.com/randomPoison/amethyst-editor-sync/pull/37

## [0.2.0] - 2018-10-14

### Fixed

* Panic if resource is missing. ([#14])
* Panic on Linux if no editor is running. ([#15])
* Panic if sync messages are too large. ([#17])

### Added

* `SyncEditorBundle::with_interval` to configure how frequently the full state is sent. ([#23])

### Breaking Changes

The state messages sent may now omit some or all of the data fields. Editors should be updated to
handle this case by not attempting to update their corresponding local data.

[#14]: https://github.com/randomPoison/amethyst-editor-sync/pull/14
[#15]: https://github.com/randomPoison/amethyst-editor-sync/issues/15
[#17]: https://github.com/randomPoison/amethyst-editor-sync/pull/17
[#23]: https://github.com/randomPoison/amethyst-editor-sync/pull/23

## [0.1.0] - 2018-10-04

### Added

* `SyncEditorBundle` with methods `sync_component` and `sync_resource` for setting up editor syncing. ([#8])
* `SerializableEntity` as a temporary solution for allowing components that contain `Entity` values to be serialized.
* Send log output with `EditorLogger`. ([#11])

[#8]: https://github.com/randomPoison/amethyst-editor-sync/pull/8
[#11]: https://github.com/randomPoison/amethyst-editor-sync/pull/11

[Unreleased]: https://github.com/randomPoison/amethyst-editor-sync/compare/v0.3.0...HEAD
[0.3.0]: https://github.com/randomPoison/amethyst-editor-sync/compare/v0.2.0...v0.3.0
[0.2.0]: https://github.com/randomPoison/amethyst-editor-sync/compare/v0.1.0...v0.2.0
[0.1.0]: https://github.com/randomPoison/amethyst-editor-sync/compare/a1a710124bd7d2a132e49433596ee48420729e69...v0.1.0<|MERGE_RESOLUTION|>--- conflicted
+++ resolved
@@ -6,7 +6,6 @@
 
 ## [Unreleased]
 
-<<<<<<< HEAD
 ### Fixed
 
 * Readonly components require Deserialize. ([#38])
@@ -15,14 +14,13 @@
 
 * Create and destroy entities at runtime ([#40])
 
-[#38]: https://github.com/randomPoison/amethyst-editor-sync/issues/38
-[#40]: https://github.com/randomPoison/amethyst-editor-sync/pull/40
-=======
 ### Breaking Changes
 
 * Updated to depend on version 0.9 of amethyst. If your project uses amethyst 0.8, you'll
   need to upgrade to amethyst 0.9 in order to use amethyst-editor-sync.
->>>>>>> 6ce8232b
+
+[#38]: https://github.com/randomPoison/amethyst-editor-sync/issues/38
+[#40]: https://github.com/randomPoison/amethyst-editor-sync/pull/40
 
 ## [0.3.0] - 2018-10-26
 
